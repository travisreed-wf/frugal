--- conflicted
+++ resolved
@@ -1,5 +1,7 @@
 test/out
-<<<<<<< HEAD
+target/
+*.iml
+.idea
 
 # Don’t commit the following directories created by pub.
 .buildlog
@@ -14,9 +16,4 @@
 *.js.deps
 *.js.map
 
-pubspec.lock
-=======
-target/
-*.iml
-.idea
->>>>>>> a007a670
+pubspec.lock