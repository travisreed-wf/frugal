dependencies:
  event:
    path: ../gen-dart/event
  frugal:
    hosted:
      name: frugal
      url: https://pub.workiva.org
<<<<<<< HEAD
    version: ^1.12.1
=======
    version: ^1.13.0
>>>>>>> de509d22
  logging: ^0.11.2
  thrift:
    hosted:
      name: thrift
      url: https://pub.workiva.org
    version: ^0.0.5
environment:
  sdk: ^1.12.0
name: client_example
version: 0.0.1<|MERGE_RESOLUTION|>--- conflicted
+++ resolved
@@ -5,11 +5,7 @@
     hosted:
       name: frugal
       url: https://pub.workiva.org
-<<<<<<< HEAD
-    version: ^1.12.1
-=======
     version: ^1.13.0
->>>>>>> de509d22
   logging: ^0.11.2
   thrift:
     hosted:
