--- conflicted
+++ resolved
@@ -8,23 +8,19 @@
 )
 
 // Version of the Frugal compiler.
-<<<<<<< HEAD
 const Version = "2.0.0-RC2"
-=======
-const Version = "1.22.0"
->>>>>>> 00ccbf47
 
 // Global variables.
 var (
-	TopicDelimiter  = "."
-	Gen             string
-	Out             string
-	FileDir         string
-	DryRun          bool
-	Recurse         bool
-	Verbose         bool
-	Now             = time.Now()
-	CompiledFiles   = make(map[string]*parser.Frugal)
+	TopicDelimiter = "."
+	Gen            string
+	Out            string
+	FileDir        string
+	DryRun         bool
+	Recurse        bool
+	Verbose        bool
+	Now            = time.Now()
+	CompiledFiles  = make(map[string]*parser.Frugal)
 )
 
 // Reset global variables to initial state.
