--- conflicted
+++ resolved
@@ -1339,14 +1339,7 @@
 	prefix := ""
 	include := service.ExtendsInclude()
 	if include != "" {
-<<<<<<< HEAD
-		prefix = "t_" + g.Frugal.NamespaceForInclude(include, lang)
-=======
-		if inc, ok := g.Frugal.NamespaceForInclude(include, lang); ok {
-			include = inc
-		}
-		prefix = "t_" + toLibraryName(include)
->>>>>>> b852d0d7
+		prefix = "t_" + toLibraryName(g.Frugal.NamespaceForInclude(include, lang))
 	} else {
 		prefix = "t_" + toLibraryName(g.getNamespaceOrName())
 	}
