--- conflicted
+++ resolved
@@ -35,14 +35,14 @@
 // Generator implements the LanguageGenerator interface for Dart.
 type Generator struct {
 	*generator.BaseGenerator
-	outputDir     string
+	outputDir string
 }
 
 // NewGenerator creates a new Dart LanguageGenerator.
 func NewGenerator(options map[string]string) generator.LanguageGenerator {
 	return &Generator{
 		BaseGenerator: &generator.BaseGenerator{Options: options},
-		outputDir: "",
+		outputDir:     "",
 	}
 }
 
@@ -852,15 +852,9 @@
 	} else if g.Frugal.IsStruct(underlyingType) {
 		contents += fmt.Sprintf(tabtabtabtabtabtab+ind+"%s%s = new %s();\n", prefix, fName, dartType)
 		contents += fmt.Sprintf(tabtabtabtabtabtab+ind+"%s.read(iprot);\n", fName)
-<<<<<<< HEAD
-	} else if parser.IsThriftContainer(underlyingType) {
+	} else if underlyingType.IsContainer() {
 		containerElem := g.GetElem()
 		valElem := g.GetElem()
-=======
-	} else if underlyingType.IsContainer() {
-		containerElem := getElem()
-		valElem := getElem()
->>>>>>> d2f72fba
 		valField := parser.FieldFromType(underlyingType.ValueType, valElem)
 		valContents := g.generateReadFieldRec(valField, false, ind+tab)
 		counterElem := g.GetElem()
