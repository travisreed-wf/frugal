--- conflicted
+++ resolved
@@ -51,12 +51,8 @@
 	GenerateNewline(*os.File, int) error
 	GetOutputDir(dir string, f *parser.Frugal) string
 	DefaultOutputDir() string
-<<<<<<< HEAD
-	CheckCompile(path string) error
 	GenerateWrapper(f *os.File, p *parser.Frugal) error
-=======
 	SetFrugal(*parser.Frugal)
->>>>>>> f9437bcd
 }
 
 // MultipleFileGenerator generates source code in a specified language in a
@@ -70,8 +66,7 @@
 	GenerateNewline(*os.File, int) error
 	GetOutputDir(dir string, f *parser.Frugal) string
 	DefaultOutputDir() string
-<<<<<<< HEAD
-	CheckCompile(path string) error
+	SetFrugal(*parser.Frugal)
 
 	// Service-specific methods
 	GenerateThrift() bool // TODO: remove this once all languages impl rpc
@@ -84,9 +79,6 @@
 	GenerateScopeImports(*os.File, *parser.Scope) error
 	GeneratePublisher(*os.File, *parser.Scope) error
 	GenerateSubscriber(*os.File, *parser.Scope) error
-=======
-	SetFrugal(*parser.Frugal)
->>>>>>> f9437bcd
 }
 
 func GetPackageComponents(pkg string) []string {
