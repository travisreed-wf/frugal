--- conflicted
+++ resolved
@@ -282,13 +282,8 @@
 Service ← "service" _ name:Identifier _ extends:("extends" __ Identifier __)? __ '{' __ methods:(Function __)* ('}' / EndOfServiceError) EOS {
     ms := methods.([]interface{})
     svc := &Service{
-<<<<<<< HEAD
         Name:    string(name.(Identifier)),
-        Methods: make(map[string]*Method, len(ms)),
-=======
-        Name: string(name.(Identifier)),
         Methods: make([]*Method, len(ms)),
->>>>>>> 0d548ea1
     }
     if extends != nil {
         svc.Extends = string(extends.([]interface{})[2].(Identifier))
