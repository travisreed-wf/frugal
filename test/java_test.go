package test

import (
	"path/filepath"
	"testing"
	"time"

	"github.com/Workiva/frugal/compiler"
	"github.com/Workiva/frugal/compiler/globals"
)

func TestValidJavaWithAsync(t *testing.T) {
	nowBefore := globals.Now
	defer func() {
		globals.Now = nowBefore
	}()
	globals.Now = time.Date(2015, 11, 24, 0, 0, 0, 0, time.UTC)

	options := compiler.Options{
		File: frugalGenFile,
		Gen: "java:async",
		Out: outputDir + "/async",
		Delim: delim,
	}
	if err := compiler.Compile(options); err != nil {
		t.Fatal("Unexpected error", err)
	}

	fooServicePath := filepath.Join(outputDir, "async", "variety", "java", "FFoo.java")
	compareFiles(t, "expected/java/variety_async/FFoo.java", fooServicePath)
}

func TestValidJavaFrugalCompiler(t *testing.T) {
	defer globals.Reset()
	nowBefore := globals.Now
	defer func() {
		globals.Now = nowBefore
	}()
	globals.Now = time.Date(2015, 11, 24, 0, 0, 0, 0, time.UTC)

	options := compiler.Options{
		File:    frugalGenFile,
		Gen:     "java",
		Out:     outputDir,
		Delim:   delim,
		Recurse: true,
	}
	if err := compiler.Compile(options); err != nil {
		t.Fatal("Unexpected error", err)
	}

	awesomeExceptionPath := filepath.Join(outputDir, "variety", "java", "AwesomeException.java")
	compareFiles(t, "expected/java/variety/AwesomeException.java", awesomeExceptionPath)
	eventPath := filepath.Join(outputDir, "variety", "java", "Event.java")
	compareFiles(t, "expected/java/variety/Event.java", eventPath)
	eventWrapperPath := filepath.Join(outputDir, "variety", "java", "EventWrapper.java")
	compareFiles(t, "expected/java/variety/EventWrapper.java", eventWrapperPath)
	itsAnEnumPath := filepath.Join(outputDir, "variety", "java", "ItsAnEnum.java")
	compareFiles(t, "expected/java/variety/ItsAnEnum.java", itsAnEnumPath)
	testBasePath := filepath.Join(outputDir, "variety", "java", "TestBase.java")
	compareFiles(t, "expected/java/variety/TestBase.java", testBasePath)
	testingDefaultsPath := filepath.Join(outputDir, "variety", "java", "TestingDefaults.java")
	compareFiles(t, "expected/java/variety/TestingDefaults.java", testingDefaultsPath)
	testingUnionsPath := filepath.Join(outputDir, "variety", "java", "TestingUnions.java")
	compareFiles(t, "expected/java/variety/TestingUnions.java", testingUnionsPath)
	healthConditionPath := filepath.Join(outputDir, "variety", "java", "HealthCondition.java")
	compareFiles(t, "expected/java/variety/HealthCondition.java", healthConditionPath)
	varietyConstantsPath := filepath.Join(outputDir, "variety", "java", "varietyConstants.java")
	compareFiles(t, "expected/java/variety/varietyConstants.java", varietyConstantsPath)
	testLowercasePath := filepath.Join(outputDir, "variety", "java", "TestLowercase.java")
	compareFiles(t, "expected/java/variety/TestLowercase.java", testLowercasePath)
	eventsPublisherPath := filepath.Join(outputDir, "variety", "java", "EventsPublisher.java")
	compareFiles(t, "expected/java/variety/EventsPublisher.java", eventsPublisherPath)
	eventsSubscriberPath := filepath.Join(outputDir, "variety", "java", "EventsSubscriber.java")
	compareFiles(t, "expected/java/variety/EventsSubscriber.java", eventsSubscriberPath)
	fooPath := filepath.Join(outputDir, "variety", "java", "FFoo.java")
	compareFiles(t, "expected/java/variety/FFoo.java", fooPath)

	apiExceptionPath := filepath.Join(outputDir, "actual_base", "java", "api_exception.java")
	compareFiles(t, "expected/java/actual_base/api_exception.java", apiExceptionPath)
	baseConstantsPath := filepath.Join(outputDir, "actual_base", "java", "baseConstants.java")
	compareFiles(t, "expected/java/actual_base/baseConstants.java", baseConstantsPath)
	thingPath := filepath.Join(outputDir, "actual_base", "java", "thing.java")
	compareFiles(t, "expected/java/actual_base/thing.java", thingPath)
<<<<<<< HEAD
	baseHealthConditionPath := filepath.Join(outputDir, "actual_base", "java", "base_health_condition.java")
	compareFiles(t, "expected/java/actual_base/base_health_condition.java", baseHealthConditionPath)
	baseFooPath := filepath.Join(outputDir, "actual_base", "java", "FBaseFoo.java")
	compareFiles(t, "expected/java/actual_base/FBaseFoo.java", baseFooPath)
=======
	nestedThingPath := filepath.Join(outputDir, "actual_base", "java", "nested_thing.java")
	compareFiles(t, "expected/java/actual_base/nested_thing.java", nestedThingPath)
>>>>>>> b852d0d7
}<|MERGE_RESOLUTION|>--- conflicted
+++ resolved
@@ -17,9 +17,9 @@
 	globals.Now = time.Date(2015, 11, 24, 0, 0, 0, 0, time.UTC)
 
 	options := compiler.Options{
-		File: frugalGenFile,
-		Gen: "java:async",
-		Out: outputDir + "/async",
+		File:  frugalGenFile,
+		Gen:   "java:async",
+		Out:   outputDir + "/async",
 		Delim: delim,
 	}
 	if err := compiler.Compile(options); err != nil {
@@ -82,13 +82,10 @@
 	compareFiles(t, "expected/java/actual_base/baseConstants.java", baseConstantsPath)
 	thingPath := filepath.Join(outputDir, "actual_base", "java", "thing.java")
 	compareFiles(t, "expected/java/actual_base/thing.java", thingPath)
-<<<<<<< HEAD
 	baseHealthConditionPath := filepath.Join(outputDir, "actual_base", "java", "base_health_condition.java")
 	compareFiles(t, "expected/java/actual_base/base_health_condition.java", baseHealthConditionPath)
 	baseFooPath := filepath.Join(outputDir, "actual_base", "java", "FBaseFoo.java")
 	compareFiles(t, "expected/java/actual_base/FBaseFoo.java", baseFooPath)
-=======
 	nestedThingPath := filepath.Join(outputDir, "actual_base", "java", "nested_thing.java")
 	compareFiles(t, "expected/java/actual_base/nested_thing.java", nestedThingPath)
->>>>>>> b852d0d7
 }