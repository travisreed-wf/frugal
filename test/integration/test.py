--- conflicted
+++ resolved
@@ -78,10 +78,6 @@
                         help='list of clients to test')
     parser.add_argument('-R', '--regex', help='test name pattern to run')
 
-<<<<<<< HEAD
-
-=======
->>>>>>> 6fbcebee
     g = parser.add_argument_group(title='Advanced')
     g.add_argument('-v', '--verbose', action='store_const',
                    dest='log_level', const=logging.DEBUG, default=logging.WARNING,
