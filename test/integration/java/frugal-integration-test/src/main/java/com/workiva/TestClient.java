/*
 * Licensed to the Apache Software Foundation (ASF) under one
 * or more contributor license agreements. See the NOTICE file
 * distributed with this work for additional information
 * regarding copyright ownership. The ASF licenses this file
 * to you under the Apache License, Version 2.0 (the
 * "License"); you may not use this file except in compliance
 * with the License. You may obtain a copy of the License at
 *
 *   http://www.apache.org/licenses/LICENSE-2.0
 *
 * Unless required by applicable law or agreed to in writing,
 * software distributed under the License is distributed on an
 * "AS IS" BASIS, WITHOUT WARRANTIES OR CONDITIONS OF ANY
 * KIND, either express or implied. See the License for the
 * specific language governing permissions and limitations
 * under the License.
 */

package com.workiva;

import com.workiva.frugal.middleware.InvocationHandler;
import com.workiva.frugal.middleware.ServiceMiddleware;
import com.workiva.frugal.protocol.FContext;
import com.workiva.frugal.protocol.FProtocolFactory;
import com.workiva.frugal.provider.FScopeProvider;
import com.workiva.frugal.transport.*;
import frugal.test.*;
import io.nats.client.Connection;
import io.nats.client.ConnectionFactory;
import io.nats.client.Constants;
import org.apache.thrift.TApplicationException;
import org.apache.thrift.TException;
import org.apache.thrift.protocol.TProtocolFactory;
import org.apache.thrift.transport.TTransport;
import org.apache.thrift.transport.TTransportException;

import java.lang.reflect.Method;
import java.nio.ByteBuffer;
import java.util.*;
import java.util.concurrent.ArrayBlockingQueue;
import java.util.concurrent.BlockingQueue;
import java.util.concurrent.TimeUnit;

/**
 * Test Java client for frugal. This makes a variety of requests to enable testing for both performance and
 * correctness of the output.
 */
public class TestClient {

    public static void main(String[] args) throws Exception {
        // default testing parameters, overwritten in Python runner
        String host = "localhost";
        Integer port = 9090;
        String protocol_type = "binary";
        String transport_type = "buffered";

        int socketTimeoutMs = 1000; // milliseconds

        try {
            for (String arg : args) {
                if (arg.startsWith("--host")) {
                    host = arg.split("=")[1];
                } else if (arg.startsWith("--port")) {
                    port = Integer.valueOf(arg.split("=")[1]);
                } else if (arg.equals("--timeout")) {
                    socketTimeoutMs = Integer.valueOf(arg.split("=")[1]);
                } else if (arg.startsWith("--protocol")) {
                    protocol_type = arg.split("=")[1];
                } else if (arg.startsWith("--transport")) {
                    transport_type = arg.split("=")[1];
                } else if (arg.equals("--help")) {
                    System.out.println("Allowed options:");
                    System.out.println("  --help\t\t\tProduce help message");
                    System.out.println("  --host=arg (=" + host + ")\tHost to connect");
                    System.out.println("  --port=arg (=" + port + ")\tPort number to connect");
                    System.out.println("  --transport=arg (=" + transport_type + ")\n\t\t\t\tTransport: buffered, framed, fastframed, http");
                    System.out.println("  --protocol=arg (=" + protocol_type + ")\tProtocol: binary, json, compact");
                    System.exit(0);
                }
            }
        } catch (Exception x) {
            System.err.println("Can not parse arguments! See --help");
            System.err.println("Exception parsing arguments: " + x);
            System.exit(1);
        }


        TTransport transport = utils.whichTTransport(transport_type, socketTimeoutMs, host, port);
        TProtocolFactory protocolFactory = utils.whichProtocolFactory(protocol_type);

        FTransportFactory fTransportFactory = new FMuxTransport.Factory(2);
        FTransport fTransport = fTransportFactory.getTransport(transport);

        try {
            fTransport.open();
        } catch (TTransportException e) {
            e.printStackTrace();
            System.out.println("Failed to open fTransport: " + e.getMessage());
            System.exit(1);
        }

        FFrugalTest.Client testClient = new FFrugalTest.Client(fTransport, new FProtocolFactory(protocolFactory), new LoggingMiddleware());
        Insanity insane = new Insanity();

        FContext context = new FContext("");

        long timeMin = 0;
        long timeMax = 0;
        long timeTot = 0;

        int returnCode = 0;
        try {
            /**
             * CONNECT TEST
             */
            System.out.println("Connect " + host + ":" + port);

            //noinspection PointlessBooleanExpression
            if (fTransport.isOpen() == false) {
                try {
                    fTransport.open();
                } catch (TTransportException ttx) {
                    ttx.printStackTrace();
                    System.out.println("Connect failed: " + ttx.getMessage());
                    System.exit(1);
                }
            }

            long start = System.nanoTime();

            /**
             * VOID TEST
             */

            try {
                System.out.print("testVoid()");
                testClient.testVoid(context);
                System.out.print(" = void\n");
            } catch (TApplicationException tax) {
                tax.printStackTrace();
                returnCode |= 1;
            }

            /**
             * STRING TEST
             */
            System.out.print("testString(\"Test\")");
            String s = testClient.testString(context, "Test");
            System.out.print(" = \"" + s + "\"\n");
            if (!s.equals("Test")) {
                returnCode |= 1;
                System.out.println("*** FAILURE ***\n");
            }

            /**
             * BYTE TEST
             */
            System.out.print("testByte(1)");
            byte i8 = testClient.testByte(context, (byte) 1);
            System.out.print(" = " + i8 + "\n");
            if (i8 != 1) {
                returnCode |= 1;
                System.out.println("*** FAILURE ***\n");
            }

            /**
             * I32 TEST
             */
            System.out.print("testI32(-1)");
            int i32 = testClient.testI32(context, -1);
            System.out.print(" = " + i32 + "\n");
            if (i32 != -1) {
                returnCode |= 1;
                System.out.println("*** FAILURE ***\n");
            }

            /**
             * I64 TEST
             */
            System.out.print("testI64(-34359738368)");
            long i64 = testClient.testI64(context, -34359738368L);
            System.out.print(" = " + i64 + "\n");
            if (i64 != -34359738368L) {
                returnCode |= 1;
                System.out.println("*** FAILURE ***\n");
            }

            /**
             * DOUBLE TEST
             */
            System.out.print("testDouble(-5.325098235)");
            double dub = testClient.testDouble(context, -5.325098235);
            System.out.print(" = " + dub + "\n");
            if (Math.abs(dub - (-5.325098235)) > 0.001) {
                returnCode |= 1;
                System.out.println("*** FAILURE ***\n");
            }

            /**
             * BINARY TEST
             */
            try {
                System.out.print("testBinary(-128...127) = ");
                byte[] data = new byte[]{-128, -127, -126, -125, -124, -123, -122, -121, -120, -119, -118, -117, -116, -115, -114, -113, -112, -111, -110, -109, -108, -107, -106, -105, -104, -103, -102, -101, -100, -99, -98, -97, -96, -95, -94, -93, -92, -91, -90, -89, -88, -87, -86, -85, -84, -83, -82, -81, -80, -79, -78, -77, -76, -75, -74, -73, -72, -71, -70, -69, -68, -67, -66, -65, -64, -63, -62, -61, -60, -59, -58, -57, -56, -55, -54, -53, -52, -51, -50, -49, -48, -47, -46, -45, -44, -43, -42, -41, -40, -39, -38, -37, -36, -35, -34, -33, -32, -31, -30, -29, -28, -27, -26, -25, -24, -23, -22, -21, -20, -19, -18, -17, -16, -15, -14, -13, -12, -11, -10, -9, -8, -7, -6, -5, -4, -3, -2, -1, 0, 1, 2, 3, 4, 5, 6, 7, 8, 9, 10, 11, 12, 13, 14, 15, 16, 17, 18, 19, 20, 21, 22, 23, 24, 25, 26, 27, 28, 29, 30, 31, 32, 33, 34, 35, 36, 37, 38, 39, 40, 41, 42, 43, 44, 45, 46, 47, 48, 49, 50, 51, 52, 53, 54, 55, 56, 57, 58, 59, 60, 61, 62, 63, 64, 65, 66, 67, 68, 69, 70, 71, 72, 73, 74, 75, 76, 77, 78, 79, 80, 81, 82, 83, 84, 85, 86, 87, 88, 89, 90, 91, 92, 93, 94, 95, 96, 97, 98, 99, 100, 101, 102, 103, 104, 105, 106, 107, 108, 109, 110, 111, 112, 113, 114, 115, 116, 117, 118, 119, 120, 121, 122, 123, 124, 125, 126, 127};
                ByteBuffer bin = testClient.testBinary(context, ByteBuffer.wrap(data));
                bin.mark();
                byte[] bytes = new byte[bin.limit() - bin.position()];
                bin.get(bytes);
                bin.reset();
                System.out.print("{");
                boolean first = true;
                for (byte aByte : bytes) {
                    if (first)
                        first = false;
                    else
                        System.out.print(", ");
                    System.out.print(aByte);
                }
                System.out.println("}");
                if (!ByteBuffer.wrap(data).equals(bin)) {
                    returnCode |= 1;
                    System.out.println("*** FAILURE ***\n");
                }
            } catch (Exception ex) {
                returnCode |= 1;
                System.out.println("\n*** FAILURE ***\n");
                ex.printStackTrace(System.out);
            }

            /**
             * STRUCT TEST
             */
            System.out.print("testStruct({\"Zero\", 1, -3, -5})");
            Xtruct out = new Xtruct();
            out.string_thing = "Zero";
            out.byte_thing = (byte) 1;
            out.i32_thing = -3;
            out.i64_thing = -5;
            Xtruct in = testClient.testStruct(context, out);
            System.out.print(" = {" + "\"" +
                    in.string_thing + "\"," +
                    in.byte_thing + ", " +
                    in.i32_thing + ", " +
                    in.i64_thing + "}\n");

            if (!in.equals(out)) {
                returnCode |= 1;
                System.out.println("*** FAILURE ***\n");
            }

            /**
             * NESTED STRUCT TEST
             */
            System.out.print("testNest({1, {\"Zero\", 1, -3, -5}), 5}");
            Xtruct2 out2 = new Xtruct2();
            out2.byte_thing = (short) 1;
            out2.struct_thing = out;
            out2.i32_thing = 5;
            Xtruct2 in2 = testClient.testNest(context, out2);
            in = in2.struct_thing;
            System.out.print(" = {" + in2.byte_thing + ", {" + "\"" +
                    in.string_thing + "\", " +
                    in.byte_thing + ", " +
                    in.i32_thing + ", " +
                    in.i64_thing + "}, " +
                    in2.i32_thing + "}\n");
            if (!in2.equals(out2)) {
                returnCode |= 1;
                System.out.println("*** FAILURE ***\n");
            }

            /**
             * MAP TEST
             */
            Map<Integer, Integer> mapout = new HashMap<>();
            for (int i = 0; i < 5; ++i) {
                mapout.put(i, i - 10);
            }
            System.out.print("testMap({");
            boolean first = true;
            for (int key : mapout.keySet()) {
                if (first) {
                    first = false;
                } else {
                    System.out.print(", ");
                }
                System.out.print(key + " => " + mapout.get(key));
            }
            System.out.print("})");
            Map<Integer, Integer> mapin = testClient.testMap(context, mapout);
            System.out.print(" = {");
            first = true;
            for (int key : mapin.keySet()) {
                if (first) {
                    first = false;
                } else {
                    System.out.print(", ");
                }
                System.out.print(key + " => " + mapout.get(key));
            }
            System.out.print("}\n");

            if (!mapout.equals(mapin)) {
                returnCode |= 1;
                System.out.println("*** FAILURE ***\n");
            }

            /**
             * STRING MAP TEST
             */
            try {
                Map<String, String> smapout = new HashMap<>();
                smapout.put("a", "2");
                smapout.put("b", "blah");
                smapout.put("some", "thing");
                for (String key : smapout.keySet()) {
                    if (first) {
                        first = false;
                    } else {
                        System.out.print(", ");
                    }
                    System.out.print(key + " => " + smapout.get(key));
                }
                System.out.print("})");
                Map<String, String> smapin = testClient.testStringMap(context, smapout);
                System.out.print(" = {");
                first = true;
                for (String key : smapin.keySet()) {
                    if (first) {
                        first = false;
                    } else {
                        System.out.print(", ");
                    }
                    System.out.print(key + " => " + smapout.get(key));
                }
                System.out.print("}\n");
                if (!smapout.equals(smapin)) {
                    returnCode |= 1;
                    System.out.println("*** FAILURE ***\n");
                }
            } catch (Exception ex) {
                returnCode |= 1;
                System.out.println("*** FAILURE ***\n");
                ex.printStackTrace(System.out);
            }

            /**
             * SET TEST
             */
            Set<Integer> setout = new HashSet<>();
            for (int i = -2; i < 3; ++i) {
                setout.add(i);
            }
            System.out.print("testSet({");
            first = true;
            for (int elem : setout) {
                if (first) {
                    first = false;
                } else {
                    System.out.print(", ");
                }
                System.out.print(elem);
            }
            System.out.print("})");
            Set<Integer> setin = testClient.testSet(context, setout);
            System.out.print(" = {");
            first = true;
            for (int elem : setin) {
                if (first) {
                    first = false;
                } else {
                    System.out.print(", ");
                }
                System.out.print(elem);
            }
            System.out.print("}\n");
            if (!setout.equals(setin)) {
                returnCode |= 1;
                System.out.println("*** FAILURE ***\n");
            }

            /**
             * LIST TEST
             */
            List<Integer> listout = new ArrayList<>();
            for (int i = -2; i < 3; ++i) {
                listout.add(i);
            }
            System.out.print("testList({");
            first = true;
            for (int elem : listout) {
                if (first) {
                    first = false;
                } else {
                    System.out.print(", ");
                }
                System.out.print(elem);
            }
            System.out.print("})");
            List<Integer> listin = testClient.testList(context, listout);
            System.out.print(" = {");
            first = true;
            for (int elem : listin) {
                if (first) {
                    first = false;
                } else {
                    System.out.print(", ");
                }
                System.out.print(elem);
            }
            System.out.print("}\n");
            if (!listout.equals(listin)) {
                returnCode |= 1;
                System.out.println("*** FAILURE ***\n");
            }

            /**
             * ENUM TEST
             */
            System.out.print("testEnum(ONE)");
            Numberz ret = testClient.testEnum(context, Numberz.ONE);
            System.out.print(" = " + ret + "\n");
            if (ret != Numberz.ONE) {
                returnCode |= 1;
                System.out.println("*** FAILURE ***\n");
            }

            System.out.print("testEnum(TWO)");
            ret = testClient.testEnum(context, Numberz.TWO);
            System.out.print(" = " + ret + "\n");
            if (ret != Numberz.TWO) {
                returnCode |= 1;
                System.out.println("*** FAILURE ***\n");
            }

            System.out.print("testEnum(THREE)");
            ret = testClient.testEnum(context, Numberz.THREE);
            System.out.print(" = " + ret + "\n");
            if (ret != Numberz.THREE) {
                returnCode |= 1;
                System.out.println("*** FAILURE ***\n");
            }

            System.out.print("testEnum(FIVE)");
            ret = testClient.testEnum(context, Numberz.FIVE);
            System.out.print(" = " + ret + "\n");
            if (ret != Numberz.FIVE) {
                returnCode |= 1;
                System.out.println("*** FAILURE ***\n");
            }

            System.out.print("testEnum(EIGHT)");
            ret = testClient.testEnum(context, Numberz.EIGHT);
            System.out.print(" = " + ret + "\n");
            if (ret != Numberz.EIGHT) {
                returnCode |= 1;
                System.out.println("*** FAILURE ***\n");
            }

            /**
             * TYPEDEF TEST
             */
            System.out.print("testTypedef(309858235082523)");
            long uid = testClient.testTypedef(context, 309858235082523L);
            System.out.print(" = " + uid + "\n");
            if (uid != 309858235082523L) {
                returnCode |= 1;
                System.out.println("*** FAILURE ***\n");
            }

            /**
             * NESTED MAP TEST
             */
            System.out.print("testMapMap(1)");
            Map<Integer, Map<Integer, Integer>> mm =
                    testClient.testMapMap(context, 1);
            System.out.print(" = {");
            for (int key : mm.keySet()) {
                System.out.print(key + " => {");
                Map<Integer, Integer> m2 = mm.get(key);
                for (int k2 : m2.keySet()) {
                    System.out.print(k2 + " => " + m2.get(k2) + ", ");
                }
                System.out.print("}, ");
            }
            System.out.print("}\n");
            if (mm.size() != 2 || !mm.containsKey(4) || !mm.containsKey(-4)) {
                returnCode |= 1;
                System.out.println("*** FAILURE ***\n");
            } else {
                Map<Integer, Integer> m1 = mm.get(4);
                Map<Integer, Integer> m2 = mm.get(-4);
                if (m1.get(1) != 1 || m1.get(2) != 2 || m1.get(3) != 3 || m1.get(4) != 4 ||
                        m2.get(-1) != -1 || m2.get(-2) != -2 || m2.get(-3) != -3 || m2.get(-4) != -4) {
                    returnCode |= 1;
                    System.out.println("*** FAILURE ***\n");
                }
            }

            /**
             * INSANITY TEST
             */

            boolean insanityFailed = true;
            try {
                Xtruct hello = new Xtruct();
                hello.string_thing = "Hello2";
                hello.byte_thing = 2;
                hello.i32_thing = 2;
                hello.i64_thing = 2;

                Xtruct goodbye = new Xtruct();
                goodbye.string_thing = "Goodbye4";
                goodbye.byte_thing = (byte) 4;
                goodbye.i32_thing = 4;
                goodbye.i64_thing = (long) 4;

                insane.userMap = new HashMap<>();
                insane.userMap.put(Numberz.EIGHT, (long) 8);
                insane.userMap.put(Numberz.FIVE, (long) 5);
                insane.xtructs = new ArrayList<>();
                insane.xtructs.add(goodbye);
                insane.xtructs.add(hello);

                System.out.print("testInsanity()");
                Map<Long, Map<Numberz, Insanity>> whoa =
                        testClient.testInsanity(context, insane);
                System.out.print(" = {");
                for (long key : whoa.keySet()) {
                    Map<Numberz, Insanity> val = whoa.get(key);
                    System.out.print(key + " => {");

                    for (Numberz k2 : val.keySet()) {
                        Insanity v2 = val.get(k2);
                        System.out.print(k2 + " => {");
                        Map<Numberz, Long> userMap = v2.userMap;
                        System.out.print("{");
                        if (userMap != null) {
                            for (Numberz k3 : userMap.keySet()) {
                                System.out.print(k3 + " => " + userMap.get(k3) + ", ");
                            }
                        }
                        System.out.print("}, ");

                        List<Xtruct> xtructs = v2.xtructs;
                        System.out.print("{");
                        if (xtructs != null) {
                            for (Xtruct x : xtructs) {
                                System.out.print("{" + "\"" + x.string_thing + "\", " + x.byte_thing + ", " + x.i32_thing + ", " + x.i64_thing + "}, ");
                            }
                        }
                        System.out.print("}");

                        System.out.print("}, ");
                    }
                    System.out.print("}, ");
                }
                System.out.print("}\n");
                if (whoa.size() == 2 && whoa.containsKey(1L) && whoa.containsKey(2L)) {
                    Map<Numberz, Insanity> first_map = whoa.get(1L);
                    Map<Numberz, Insanity> second_map = whoa.get(2L);
                    if (first_map.size() == 2 &&
                            first_map.containsKey(Numberz.TWO) &&
                            first_map.containsKey(Numberz.THREE) &&
                            second_map.size() == 1 &&
                            second_map.containsKey(Numberz.SIX) &&
                            insane.equals(first_map.get(Numberz.TWO)) &&
                            insane.equals(first_map.get(Numberz.THREE))) {
                        Insanity six = second_map.get(Numberz.SIX);
                        // Cannot use "new Insanity().equals(six)" because as of now, struct/container
                        // fields with default requiredness have isset=false for local instances and yet
                        // received empty values from other languages like C++ have isset=true .
                        if (six.getUserMapSize() == 0 && six.getXtructsSize() == 0) {
                            // OK
                            insanityFailed = false;
                        }
                    }
                }
            } catch (Exception ex) {
                returnCode |= 1;
                System.out.println("*** FAILURE ***\n");
                ex.printStackTrace(System.out);
                insanityFailed = false;
            }
            if (insanityFailed) {
                returnCode |= 1;
                System.out.println("*** FAILURE ***\n");
            }

            /**
             * EXECPTION TEST
             */
            try {
                System.out.print("testException(\"Xception\") =>");
                testClient.testException(context, "Xception");
                System.out.print("  void\n*** FAILURE ***\n");
                returnCode |= 1;
            } catch (Xception e) {
                System.out.printf("  {%d, \"%s\"}\n", e.errorCode, e.message);
            }

            // TODO: fix dis
//                try {
//                    System.out.print("testClient.testException(\"TException\") =>");
//                    testClient.testException(context, "TException");
//                    System.out.print("  void\n*** FAILURE ***\n");
//                    returnCode |= 1;
//                } catch (TException e) {
//                    System.out.printf("  {\"%s\"}\n", e.getMessage());
//                }

            try {
                System.out.print("testException(\"success\") =>");
                testClient.testException(context, "success");
                System.out.print("  void\n");
            } catch (Exception e) {
                System.out.printf("  exception\n*** FAILURE ***\n");
                returnCode |= 1;
            }


            /**
             * MULTI EXCEPTION TEST
             */

            try {
                System.out.printf("testMultiException(\"Xception\", \"test 1\") =>");
                testClient.testMultiException(context, "Xception", "test 1");
                System.out.print("  result\n*** FAILURE ***\n");
                returnCode |= 1;
            } catch (Xception e) {
                System.out.printf("  {%d, \"%s\"}\n", e.errorCode, e.message);
            }

            try {
                System.out.printf("testMultiException(\"Xception2\", \"test 2\") =>");
                testClient.testMultiException(context, "Xception2", "test 2");
                System.out.print("  result\n*** FAILURE ***\n");
                returnCode |= 1;
            } catch (Xception2 e) {
                System.out.printf("  {%d, {\"%s\"}}\n", e.errorCode, e.struct_thing.string_thing);
            }

            try {
                System.out.print("testMultiException(\"success\", \"test 3\") =>");
                Xtruct result;
                result = testClient.testMultiException(context, "success", "test 3");
                System.out.printf("  {{\"%s\"}}\n", result.string_thing);
            } catch (Exception e) {
                System.out.printf("  exception\n*** FAILURE ***\n");
                returnCode |= 1;
            }


            /**
             * ONEWAY TEST
             */
            System.out.print("testOneway(3)...");
            long startOneway = System.nanoTime();
            testClient.testOneway(context, 3);
            long onewayElapsedMillis = (System.nanoTime() - startOneway) / 1000000;
            if (onewayElapsedMillis > 1000) {
                System.out.println("Oneway test failed: took " +
                        Long.toString(onewayElapsedMillis) +
                        "ms");
                System.out.printf("*** FAILURE ***\n");
                returnCode |= 1;
            } else {
                System.out.println("Success - took " +
                        Long.toString(onewayElapsedMillis) +
                        "ms");
            }


            /**
             * VOID TEST to verify the connection is still open
             */
            try {
                System.out.print("testVoid()");
                testClient.testVoid(context);
                System.out.print(" = void\n");
            } catch (TApplicationException tax) {
                tax.printStackTrace();
                returnCode |= 1;
            } catch (TException tException) {
                tException.printStackTrace();
                returnCode |= 1;
            }

            /**
             * PUB/SUB TEST
             * Publish a message, verify that a subscriber receives the message and publishes a response.
             * Verifies that scopes are correctly generated.
             */
            BlockingQueue<Integer> queue = new ArrayBlockingQueue<>(1);
            Object o = null;
            ConnectionFactory cf = new ConnectionFactory(Constants.DEFAULT_URL);
            Connection conn = cf.createConnection();
            FScopeTransportFactory factory = new FNatsScopeTransport.Factory(conn);
            FScopeProvider provider = new FScopeProvider(factory,  new FProtocolFactory(protocolFactory));

            EventsSubscriber subscriber = new EventsSubscriber(provider);
            subscriber.subscribeEventCreated(Integer.toString(port)+"-response", (ctx, event) -> {
<<<<<<< HEAD
                System.out.format("Pub/Sub response received from server\n");
=======
                System.out.println("Pub/Sub response received from server");
>>>>>>> 870c508d
                queue.add(1);
            });

            EventsPublisher publisher = new EventsPublisher(provider);
            publisher.open();
            Event event = new Event(1, "Sending Call");
            publisher.publishEventCreated(new FContext("Call"), Integer.toString(port)+"-call", event);
<<<<<<< HEAD
            System.out.format("Publishing...    ");
=======
            System.out.println("Publishing...    ");
>>>>>>> 870c508d

            try {
                o = queue.poll(2, TimeUnit.SECONDS);
            } catch (InterruptedException e){
                returnCode = 1;
            }

            if(o == null) {
                System.out.format("Pub/Sub response timed out!");
                returnCode = 1;
            }

                /**
                 * Print general test information
                 */
            long stop = System.nanoTime();
            long tot = stop - start;

            System.out.format("Total time: " + tot / 1000 + "us");

            if (timeMin == 0 || tot < timeMin) {
                timeMin = tot;
            }
            if (tot > timeMax) {
                timeMax = tot;
            }
            timeTot += tot;

            transport.close();
        } catch (Exception x) {
            System.out.printf("*** FAILURE ***\n");
            x.printStackTrace();
            returnCode |= 1;
        }

        long timeAvg = timeTot;

        System.out.println("Min time: " + timeMin / 1000 + "us");
        System.out.println("Max time: " + timeMax / 1000 + "us");
        System.out.println("Avg time: " + timeAvg / 1000 + "us");

        // TODO: change this to a frugal implementation
//        try {
//            String json = (new TSerializer(new TSimpleJSONProtocol.Factory())).toString(insane);
//            System.out.println("\nSample TSimpleJSONProtocol output:\n" + json);
//        } catch (TException x) {
//            System.out.println("*** FAILURE ***");
//            x.printStackTrace();
//            returnCode |= 1;
//        }

        System.exit(returnCode);
    }

    // Shamelessly stolen from the example java code
    private static class LoggingMiddleware implements ServiceMiddleware {
        @Override
        public <T> InvocationHandler<T> apply(T next) {
            return new InvocationHandler<T>(next) {
                @Override
                public Object invoke(Method method, Object receiver, Object[] args) throws Throwable {
                    return method.invoke(receiver, args);
                }
            };
        }
    }
}<|MERGE_RESOLUTION|>--- conflicted
+++ resolved
@@ -702,11 +702,7 @@
 
             EventsSubscriber subscriber = new EventsSubscriber(provider);
             subscriber.subscribeEventCreated(Integer.toString(port)+"-response", (ctx, event) -> {
-<<<<<<< HEAD
-                System.out.format("Pub/Sub response received from server\n");
-=======
                 System.out.println("Pub/Sub response received from server");
->>>>>>> 870c508d
                 queue.add(1);
             });
 
@@ -714,11 +710,7 @@
             publisher.open();
             Event event = new Event(1, "Sending Call");
             publisher.publishEventCreated(new FContext("Call"), Integer.toString(port)+"-call", event);
-<<<<<<< HEAD
-            System.out.format("Publishing...    ");
-=======
             System.out.println("Publishing...    ");
->>>>>>> 870c508d
 
             try {
                 o = queue.poll(2, TimeUnit.SECONDS);
