package test

import (
	"path/filepath"
	"testing"

	"github.com/Workiva/frugal/compiler"
)

func TestValidPython(t *testing.T) {
	options := compiler.Options{
		File:  validFile,
		Gen:   "py:gen_with_frugal=false",
		Out:   outputDir,
		Delim: delim,
	}
	if err := compiler.Compile(options); err != nil {
		t.Fatal("Unexpected error", err)
	}

	pubPath := filepath.Join(outputDir, "valid", "f_Foo_publisher.py")
	compareFiles(t, "expected/python/f_Foo_publisher.py", pubPath)
	pubPath = filepath.Join(outputDir, "valid", "f_blah_publisher.py")
	compareFiles(t, "expected/python/f_blah_publisher.py", pubPath)
	subPath := filepath.Join(outputDir, "valid", "f_Foo_subscriber.py")
	compareFiles(t, "expected/python/f_Foo_subscriber.py", subPath)
	subPath = filepath.Join(outputDir, "valid", "f_blah_subscriber.py")
	compareFiles(t, "expected/python/f_blah_subscriber.py", subPath)
	servicePath := filepath.Join(outputDir, "valid", "f_Blah.py")
	compareFiles(t, "expected/python/f_Blah.py", servicePath)
	initPath := filepath.Join(outputDir, "valid", "__init__.py")
	compareFiles(t, "expected/python/__init__.py", initPath)
}

func TestValidPythonAsyncio(t *testing.T) {
	outDir := outputDir + "/asyncio"
	options := compiler.Options{
		File:  validFile,
		Gen:   "py:asyncio",
		Out:   outDir,
		Delim: delim,
	}
	if err := compiler.Compile(options); err != nil {
		t.Fatal("Unexpected error", err)
	}

	pubPath := filepath.Join(outDir, "valid", "f_Foo_publisher.py")
	compareFiles(t, "expected/python.asyncio/f_Foo_publisher.py", pubPath)
	pubPath = filepath.Join(outDir, "valid", "f_blah_publisher.py")
	compareFiles(t, "expected/python.asyncio/f_blah_publisher.py", pubPath)
	subPath := filepath.Join(outDir, "valid", "f_Foo_subscriber.py")
	compareFiles(t, "expected/python.asyncio/f_Foo_subscriber.py", subPath)
	subPath = filepath.Join(outDir, "valid", "f_blah_subscriber.py")
	compareFiles(t, "expected/python.asyncio/f_blah_subscriber.py", subPath)
	servicePath := filepath.Join(outDir, "valid", "f_Blah.py")
	compareFiles(t, "expected/python.asyncio/f_Blah.py", servicePath)
	initPath := filepath.Join(outDir, "valid", "__init__.py")
	compareFiles(t, "expected/python.asyncio/__init__.py", initPath)
}

func TestValidPythonTornado(t *testing.T) {
	outDir := outputDir + "/tornado"
	options := compiler.Options{
		File:  validFile,
		Gen:   "py:tornado,gen_with_frugal=false",
		Out:   outDir,
		Delim: delim,
	}
	if err := compiler.Compile(options); err != nil {
		t.Fatal("Unexpected error", err)
	}

	pubPath := filepath.Join(outDir, "valid", "f_Foo_publisher.py")
	compareFiles(t, "expected/python.tornado/f_Foo_publisher.py", pubPath)
	pubPath = filepath.Join(outDir, "valid", "f_blah_publisher.py")
	compareFiles(t, "expected/python.tornado/f_blah_publisher.py", pubPath)
	subPath := filepath.Join(outDir, "valid", "f_Foo_subscriber.py")
	compareFiles(t, "expected/python.tornado/f_Foo_subscriber.py", subPath)
	subPath = filepath.Join(outDir, "valid", "f_blah_subscriber.py")
	compareFiles(t, "expected/python.tornado/f_blah_subscriber.py", subPath)
	servicePath := filepath.Join(outDir, "valid", "f_Blah.py")
	compareFiles(t, "expected/python.tornado/f_Blah.py", servicePath)
	initPath := filepath.Join(outDir, "valid", "__init__.py")
	compareFiles(t, "expected/python.tornado/__init__.py", initPath)
}

func TestValidPythonFrugalCompiler(t *testing.T) {
	options := compiler.Options{
		File:    frugalGenFile,
		Gen:     "py:tornado",
		Out:     outputDir,
		Delim:   delim,
		Recurse: true,
	}
	if err := compiler.Compile(options); err != nil {
		t.Fatal("unexpected error", err)
	}

	baseConstantsPath := filepath.Join(outputDir, "actual_base", "python", "constants.py")
	compareFiles(t, "expected/python/actual_base/constants.py", baseConstantsPath)
	baseFtypesPath := filepath.Join(outputDir, "actual_base", "python", "ttypes.py")
	compareFiles(t, "expected/python/actual_base/ttypes.py", baseFtypesPath)
	baseFooPath := filepath.Join(outputDir, "actual_base", "python", "BaseFoo.py")
	compareFiles(t, "expected/python/actual_base/BaseFoo.py", baseFooPath)

	varietyConstantsPath := filepath.Join(outputDir, "variety", "python", "constants.py")
	compareFiles(t, "expected/python/variety/constants.py", varietyConstantsPath)
	varietyFtypesPath := filepath.Join(outputDir, "variety", "python", "ttypes.py")
	compareFiles(t, "expected/python/variety/ttypes.py", varietyFtypesPath)
	varietyFooPath := filepath.Join(outputDir, "variety", "python", "Foo.py")
	compareFiles(t, "expected/python/variety/Foo.py", varietyFooPath)
}

<<<<<<< HEAD
func TestPythonPackagePrefix(t *testing.T) {
	options := compiler.Options{
		File:    "idl/service_inheritance.frugal",
		Gen:     "py:package_prefix=generic_package_prefix.",
		Out:     outputDir ,
		Delim:   delim,
		Recurse: false,
=======
func TestPythonExtendServiceSameFile(t *testing.T) {
	options := compiler.Options{
		File: "idl/service_extension_same_file.frugal",
		Gen: "py:asyncio",
		Out: outputDir,
		Delim: delim,
>>>>>>> bf640c59
	}
	if err := compiler.Compile(options); err != nil {
		t.Fatal("unexpected error", err)
	}

<<<<<<< HEAD
	fFooPath := filepath.Join(outputDir, "service_inheritance", "f_Foo.py")
	compareFiles(t, "expected/python/package_prefix/f_Foo.py", fFooPath)
	ttypesPath := filepath.Join(outputDir, "service_inheritance", "ttypes.py")
	compareFiles(t, "expected/python/package_prefix/ttypes.py", ttypesPath)
=======
	basePingerPath := filepath.Join(outputDir, "service_extension_same_file", "python", "f_BasePinger.py")
	compareFiles(t, "expected/python.asyncio/service_extension_same_file/f_BasePinger.py", basePingerPath)
	pingerPath := filepath.Join(outputDir, "service_extension_same_file", "python", "f_Pinger.py")
	compareFiles(t, "expected/python.asyncio/service_extension_same_file/f_Pinger.py", pingerPath)
>>>>>>> bf640c59
}<|MERGE_RESOLUTION|>--- conflicted
+++ resolved
@@ -111,36 +111,37 @@
 	compareFiles(t, "expected/python/variety/Foo.py", varietyFooPath)
 }
 
-<<<<<<< HEAD
 func TestPythonPackagePrefix(t *testing.T) {
 	options := compiler.Options{
 		File:    "idl/service_inheritance.frugal",
 		Gen:     "py:package_prefix=generic_package_prefix.",
-		Out:     outputDir ,
+		Out:     outputDir,
 		Delim:   delim,
 		Recurse: false,
-=======
+	}
+	if err := compiler.Compile(options); err != nil {
+		t.Fatal("unexpected error", err)
+	}
+
+	fFooPath := filepath.Join(outputDir, "service_inheritance", "f_Foo.py")
+	compareFiles(t, "expected/python/package_prefix/f_Foo.py", fFooPath)
+	ttypesPath := filepath.Join(outputDir, "service_inheritance", "ttypes.py")
+	compareFiles(t, "expected/python/package_prefix/ttypes.py", ttypesPath)
+}
+
 func TestPythonExtendServiceSameFile(t *testing.T) {
 	options := compiler.Options{
 		File: "idl/service_extension_same_file.frugal",
 		Gen: "py:asyncio",
 		Out: outputDir,
 		Delim: delim,
->>>>>>> bf640c59
 	}
 	if err := compiler.Compile(options); err != nil {
 		t.Fatal("unexpected error", err)
 	}
 
-<<<<<<< HEAD
-	fFooPath := filepath.Join(outputDir, "service_inheritance", "f_Foo.py")
-	compareFiles(t, "expected/python/package_prefix/f_Foo.py", fFooPath)
-	ttypesPath := filepath.Join(outputDir, "service_inheritance", "ttypes.py")
-	compareFiles(t, "expected/python/package_prefix/ttypes.py", ttypesPath)
-=======
 	basePingerPath := filepath.Join(outputDir, "service_extension_same_file", "python", "f_BasePinger.py")
 	compareFiles(t, "expected/python.asyncio/service_extension_same_file/f_BasePinger.py", basePingerPath)
 	pingerPath := filepath.Join(outputDir, "service_extension_same_file", "python", "f_Pinger.py")
 	compareFiles(t, "expected/python.asyncio/service_extension_same_file/f_Pinger.py", pingerPath)
->>>>>>> bf640c59
 }