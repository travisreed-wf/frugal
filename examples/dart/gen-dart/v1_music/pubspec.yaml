--- conflicted
+++ resolved
@@ -8,12 +8,8 @@
     hosted:
       name: frugal
       url: https://pub.workiva.org
-<<<<<<< HEAD
-    version: ^2.0.2
+    version: ^2.0.3
   logging: ^0.11.2
-=======
-    version: ^2.0.3
->>>>>>> 5ed5c135
   thrift:
     hosted:
       name: thrift
