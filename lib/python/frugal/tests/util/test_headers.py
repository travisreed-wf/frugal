# -*- coding: utf-8 -*-

import unittest
from io import BytesIO
from struct import unpack_from

from frugal.context import FContext
from frugal.exceptions import FProtocolException
from frugal.util.headers import _Headers


class TestHeaders(unittest.TestCase):

    def setUp(self):
        self.headers = _Headers()

    def test_write_header_given_fcontext(self):
        ctx = FContext("corrId")
        expected = bytearray(b'\x00\x00\x00\x00 \x00\x00\x00\x05_opid\x00\x00'
                             b'\x00\x010\x00\x00\x00\x04_cid\x00\x00\x00\x06'
                             b'corrId')
        buff = self.headers._write_to_bytearray(ctx.get_request_headers())

        self.assertEqual(len(expected), len(buff))

    def test_read_throws_bad_version(self):
        buff = bytearray(b'\x01\x00\x00\x00\x00')

        with self.assertRaises(FProtocolException) as cm:
            self.headers._read(BytesIO(buff))

        self.assertEqual(FProtocolException.BAD_VERSION, cm.exception.type)
        self.assertEqual("Wrong Frugal version. Found 1, wanted 0.",
                         str(cm.exception))

    def test_read(self):
        buff = bytearray(b'\x00\x00\x00\x00 \x00\x00\x00\x05_opid\x00\x00\x00'
                         b'\x010\x00\x00\x00\x04_cid\x00\x00\x00\x06corrId')

        headers = self.headers._read(BytesIO(buff))

        self.assertEqual("0", headers["_opid"])
        self.assertEqual("corrId", headers["_cid"])

    def test_write_read(self):
        context = FContext("corrId")
        context.set_request_header("foo", "bar")

        expected = context.get_request_headers()

        buff = self.headers._write_to_bytearray(expected)

        actual = self.headers._read(BytesIO(buff))

        self.assertEqual(expected["_opid"], actual["_opid"])
        self.assertEqual(expected["_cid"], actual["_cid"])
        self.assertEqual(expected["foo"], actual["foo"])

    def test_decode_from_frame_throws_fprotocol_exception_frame_too_short(self):
        frame = bytearray(b'\x00')

        with self.assertRaises(FProtocolException) as cm:
            self.headers.decode_from_frame(frame)

        self.assertEqual(FProtocolException.INVALID_DATA, cm.exception.type)
        self.assertEqual("Invalid frame size: 1", str(cm.exception))

    def test_decode_from_frame_throws_bad_version(self):
        frame = bytearray(b'\x01\x00\x00\x00\x00')

        with self.assertRaises(FProtocolException) as cm:
            self.headers.decode_from_frame(frame)

        self.assertEqual(FProtocolException.BAD_VERSION, cm.exception.type)
        self.assertEqual("Wrong Frugal version. Found 1, wanted 0.",
                         str(cm.exception))

    def test_decode_from_frame_reads_pairs(self):
        buff = bytearray(b'\x00\x00\x00\x00 \x00\x00\x00\x05_opid\x00\x00\x00'
                         b'\x010\x00\x00\x00\x04_cid\x00\x00\x00\x06corrId')

        headers = self.headers.decode_from_frame(buff)

        self.assertEqual("0", headers["_opid"])
        self.assertEqual("corrId", headers["_cid"])

    def test_read_pairs(self):
        buff = bytearray(b'\x00\x00\x00\x00 \x00\x00\x00\x05_opid\x00\x00\x00'
                         b'\x010\x00\x00\x00\x04_cid\x00\x00\x00\x06corrId')
        size = unpack_from('!I', buff[1:5])[0]

        headers = self.headers._read_pairs(buff, 5, size + 5)

        self.assertEqual("0", headers["_opid"])
        self.assertEqual("corrId", headers["_cid"])

    def test_read_pars_bad_key_throws_error(self):
        buff = bytearray(b'\x00\x00\x00\x00 \x00\x00\x00\x20_opid\x00\x00\x00'
                         b'\x010\x00\x00\x00\x04_cid\x00\x00\x00\x06corrId')
        size = unpack_from('!I', buff[1:5])[0]

        with self.assertRaises(FProtocolException) as cm:
            self.headers._read_pairs(buff, 5, size + 5)

        self.assertEqual(FProtocolException.INVALID_DATA, cm.exception.type)
        self.assertEqual("invalid protocol header name size: 32",
                         str(cm.exception))

    def test_read_pars_bad_value_throws(self):
        buff = bytearray(b'\x00\x00\x00\x00 \x00\x00\x00\x05_opid\x00\x00\x01'
                         b'\x000\x00\x00\x00\x04_cid\x00\x00\x00\x06corrId')
        size = unpack_from('!I', buff[1:5])[0]
        with self.assertRaises(FProtocolException) as cm:
            self.headers._read_pairs(buff, 5, size + 5)

        self.assertEqual(FProtocolException.INVALID_DATA, cm.exception.type)
        self.assertEqual("invalid protocol header value size: 256",
<<<<<<< HEAD
                         str(cm.exception))
=======
                         cm.exception.message)

    def test_encode_decode_utf8(self):
        headers = {
            u'Đ¥ÑØ': u'δάüΓ',
            u'good\u00F1ight': u'moo\u00F1',
        }
        encoded_headers = _Headers._write_to_bytearray(headers)
        decoded_headers = _Headers.decode_from_frame(encoded_headers)
        self.assertEqual(headers, decoded_headers)
>>>>>>> 7e1baddf
<|MERGE_RESOLUTION|>--- conflicted
+++ resolved
@@ -115,10 +115,7 @@
 
         self.assertEqual(FProtocolException.INVALID_DATA, cm.exception.type)
         self.assertEqual("invalid protocol header value size: 256",
-<<<<<<< HEAD
                          str(cm.exception))
-=======
-                         cm.exception.message)
 
     def test_encode_decode_utf8(self):
         headers = {
@@ -127,5 +124,4 @@
         }
         encoded_headers = _Headers._write_to_bytearray(headers)
         decoded_headers = _Headers.decode_from_frame(encoded_headers)
-        self.assertEqual(headers, decoded_headers)
->>>>>>> 7e1baddf
+        self.assertEqual(headers, decoded_headers)