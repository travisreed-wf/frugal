--- conflicted
+++ resolved
@@ -11,12 +11,10 @@
 import java.util.concurrent.BlockingQueue;
 
 /**
-<<<<<<< HEAD
+ * A multiplexed transport.
+ *
  * @deprecated Use direct extensions FTransport instead of wrapping
  * thrift.TTransport with FMuxTransport.
-=======
- * A multiplexed transport.
->>>>>>> 870c508d
  */
 @Deprecated
 public class FMuxTransport extends FTransport {
@@ -44,13 +42,10 @@
         this.workerThreads = new WorkerThread[numWorkers];
     }
 
-<<<<<<< HEAD
-    @Deprecated
-=======
     /**
      * Factory for creating {@link FMuxTransport} instances.
      */
->>>>>>> 870c508d
+    @Deprecated
     public static class Factory implements FTransportFactory {
 
         private final int numWorkers;
