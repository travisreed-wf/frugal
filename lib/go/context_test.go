package frugal

import (
	"fmt"
	"testing"
	"time"

	"github.com/stretchr/testify/assert"
)

// Ensures NewFContext creates an FContext with the given correlation id.
func TestCorrelationID(t *testing.T) {
	corid := "fooid"
	ctx := NewFContext(corid)
	assert.Equal(t, corid, ctx.CorrelationID())
}

// Ensures NewFContext creates an FContext and generates a correlation id if
// one is not supplied.
func TestNewCorrelationID(t *testing.T) {
	cid := "abc"
	oldCID := generateCorrelationID
	defer func() { generateCorrelationID = oldCID }()
	generateCorrelationID = func() string { return cid }

	ctx := NewFContext("")

	assert.Equal(t, cid, ctx.CorrelationID())
}

// Ensures the "_opid" request header for an FContext is returned for calls to
// getOpID.
func TestOpID(t *testing.T) {
	assert := assert.New(t)
	corid := "fooid"
	opid := "12345"
	ctx := NewFContext(corid)
<<<<<<< HEAD
	ctx.AddRequestHeader(opID, opid)
	actOpID, err := getOpID(ctx)
	assert.Nil(err)
	assert.Equal(uint64(12345), actOpID)

	delete(ctx.(*FContextImpl).requestHeaders, opID)
	_, err = getOpID(ctx)
	assert.Equal(fmt.Errorf("FContext does not have the required %s request header", opID), err)

	opIDStr := "-123"
	ctx.(*FContextImpl).requestHeaders[opID] = opIDStr
	_, err = getOpID(ctx)
	assert.Equal(fmt.Errorf("FContext has an opid that is not a non-negative integer: %s", opIDStr), err)
=======
	ctx.requestHeaders[opIDHeader] = opid
	assert.Equal(t, uint64(12345), ctx.opID())
>>>>>>> 00ccbf47
}

// Ensures the "_timeout" request header is correctly set and calls to Timeout
// return the correct Duration.
func TestTimeout(t *testing.T) {
	// Check default timeout (5 seconds).
	ctx := NewFContext("")
	timeoutStr, _ := ctx.RequestHeader(timeoutHeader)
	assert.Equal(t, "5000", timeoutStr)
	assert.Equal(t, defaultTimeout, ctx.Timeout())

	// Set timeout and check expected values.
	ctx.SetTimeout(10 * time.Second)
	timeoutStr, _ = ctx.RequestHeader(timeoutHeader)
	assert.Equal(t, "10000", timeoutStr)
	assert.Equal(t, 10*time.Second, ctx.Timeout())
}

// Ensures AddRequestHeader properly adds the key-value pair to the context
// RequestHeaders.
func TestRequestHeader(t *testing.T) {
	corid := "fooid"
	ctx := NewFContext(corid)
	assert.Equal(t, ctx, ctx.AddRequestHeader("foo", "bar"))
	val, ok := ctx.RequestHeader("foo")
	assert.True(t, ok)
	assert.Equal(t, "bar", val)
	assert.Equal(t, "bar", ctx.RequestHeaders()["foo"])
<<<<<<< HEAD
	assert.Equal(t, corid, ctx.RequestHeaders()[cid])
	assert.NotEqual(t, "", ctx.RequestHeaders()[opID])

	assert.Equal(t, ctx, ctx.AddRequestHeader(cid, "baz"))
	assert.Equal(t, ctx, ctx.AddRequestHeader(opID, "123"))

	assert.Equal(t, "baz", ctx.CorrelationID())
	actOpID, err := getOpID(ctx)
	assert.Nil(t, err)
	assert.Equal(t, uint64(123), actOpID)
=======
	assert.Equal(t, corid, ctx.RequestHeaders()[cidHeader])
	assert.NotEqual(t, "", ctx.RequestHeaders()[opIDHeader])
>>>>>>> 00ccbf47
}

// Ensures AddResponseHeader properly adds the key-value pair to the context
// ResponseHeaders.
func TestResponseHeader(t *testing.T) {
	corid := "fooid"
	ctx := NewFContext(corid)
	assert.Equal(t, ctx, ctx.AddResponseHeader("foo", "bar"))
	val, ok := ctx.ResponseHeader("foo")
	assert.True(t, ok)
	assert.Equal(t, "bar", val)
	assert.Equal(t, "bar", ctx.ResponseHeaders()["foo"])
<<<<<<< HEAD
	assert.Equal(t, "", ctx.ResponseHeaders()[cid])
	assert.Equal(t, "", ctx.ResponseHeaders()[opID])

	assert.Equal(t, ctx, ctx.AddResponseHeader(opID, "1"))
	assert.Equal(t, "1", ctx.ResponseHeaders()[opID])
=======
	assert.Equal(t, "", ctx.ResponseHeaders()[cidHeader])
	assert.Equal(t, "", ctx.ResponseHeaders()[opIDHeader])
>>>>>>> 00ccbf47
}<|MERGE_RESOLUTION|>--- conflicted
+++ resolved
@@ -35,24 +35,19 @@
 	corid := "fooid"
 	opid := "12345"
 	ctx := NewFContext(corid)
-<<<<<<< HEAD
-	ctx.AddRequestHeader(opID, opid)
+	ctx.AddRequestHeader(opIDHeader, opid)
 	actOpID, err := getOpID(ctx)
 	assert.Nil(err)
 	assert.Equal(uint64(12345), actOpID)
 
-	delete(ctx.(*FContextImpl).requestHeaders, opID)
+	delete(ctx.(*FContextImpl).requestHeaders, opIDHeader)
 	_, err = getOpID(ctx)
-	assert.Equal(fmt.Errorf("FContext does not have the required %s request header", opID), err)
+	assert.Equal(fmt.Errorf("FContext does not have the required %s request header", opIDHeader), err)
 
 	opIDStr := "-123"
-	ctx.(*FContextImpl).requestHeaders[opID] = opIDStr
+	ctx.(*FContextImpl).requestHeaders[opIDHeader] = opIDStr
 	_, err = getOpID(ctx)
 	assert.Equal(fmt.Errorf("FContext has an opid that is not a non-negative integer: %s", opIDStr), err)
-=======
-	ctx.requestHeaders[opIDHeader] = opid
-	assert.Equal(t, uint64(12345), ctx.opID())
->>>>>>> 00ccbf47
 }
 
 // Ensures the "_timeout" request header is correctly set and calls to Timeout
@@ -81,21 +76,16 @@
 	assert.True(t, ok)
 	assert.Equal(t, "bar", val)
 	assert.Equal(t, "bar", ctx.RequestHeaders()["foo"])
-<<<<<<< HEAD
-	assert.Equal(t, corid, ctx.RequestHeaders()[cid])
-	assert.NotEqual(t, "", ctx.RequestHeaders()[opID])
+	assert.Equal(t, corid, ctx.RequestHeaders()[cidHeader])
+	assert.NotEqual(t, "", ctx.RequestHeaders()[opIDHeader])
 
-	assert.Equal(t, ctx, ctx.AddRequestHeader(cid, "baz"))
-	assert.Equal(t, ctx, ctx.AddRequestHeader(opID, "123"))
+	assert.Equal(t, ctx, ctx.AddRequestHeader(cidHeader, "baz"))
+	assert.Equal(t, ctx, ctx.AddRequestHeader(opIDHeader, "123"))
 
 	assert.Equal(t, "baz", ctx.CorrelationID())
 	actOpID, err := getOpID(ctx)
 	assert.Nil(t, err)
 	assert.Equal(t, uint64(123), actOpID)
-=======
-	assert.Equal(t, corid, ctx.RequestHeaders()[cidHeader])
-	assert.NotEqual(t, "", ctx.RequestHeaders()[opIDHeader])
->>>>>>> 00ccbf47
 }
 
 // Ensures AddResponseHeader properly adds the key-value pair to the context
@@ -108,14 +98,9 @@
 	assert.True(t, ok)
 	assert.Equal(t, "bar", val)
 	assert.Equal(t, "bar", ctx.ResponseHeaders()["foo"])
-<<<<<<< HEAD
-	assert.Equal(t, "", ctx.ResponseHeaders()[cid])
-	assert.Equal(t, "", ctx.ResponseHeaders()[opID])
-
-	assert.Equal(t, ctx, ctx.AddResponseHeader(opID, "1"))
-	assert.Equal(t, "1", ctx.ResponseHeaders()[opID])
-=======
 	assert.Equal(t, "", ctx.ResponseHeaders()[cidHeader])
 	assert.Equal(t, "", ctx.ResponseHeaders()[opIDHeader])
->>>>>>> 00ccbf47
+
+	assert.Equal(t, ctx, ctx.AddResponseHeader(opIDHeader, "1"))
+	assert.Equal(t, "1", ctx.ResponseHeaders()[opIDHeader])
 }