package frugal

import (
	"encoding/binary"
	"fmt"
	"io"

	"git.apache.org/thrift.git/lib/go/thrift"
)

const protocolV0 = 0x00

var (
	writeMarshaler = v0Marshaler
	v0Marshaler    = &v0ProtocolMarshaler{}
)

type frameComponents struct {
	frameSize       uint32
	protocolVersion byte
	headers         map[string]string
	payload         []byte
}

// protocolMarshaler is responsible for serializing and deserializing the
// Frugal protocol for a specific version.
type protocolMarshaler interface {
	// marshalHeaders serializes the given headers map to a byte slice.
	marshalHeaders(headers map[string]string) []byte

	// unmarshalHeaders reads serialized headers from the reader into a map.
	unmarshalHeaders(reader io.Reader) (map[string]string, error)

	// unmarshalHeadersFromFrame reads serialized headers from the byte slice
	// into a map.
	unmarshalHeadersFromFrame(frame []byte) (map[string]string, error)

	// addHeadersToFrame returns a new frame containing the given headers. This
	// assumes the frame still has the frame size header at the beginning.
	addHeadersToFrame(frame []byte, headers map[string]string) ([]byte, error)

	// unmarshalFrame deserializes the byte slice into frame components.
	unmarshalFrame(frame []byte, components *frameComponents) error
}

// getMarshaler returns a protocolMarshaler for the given protocol version.
// An error is returned if the version is not supported.
func getMarshaler(version byte) (protocolMarshaler, error) {
	switch version {
	case protocolV0:
		return v0Marshaler, nil
	default:
		return nil, NewFProtocolExceptionWithType(thrift.BAD_VERSION, fmt.Sprintf("frugal: unsupported protocol version %d", version))
	}
}

// FProtocolFactory creates new FProtocol instances. It takes a
// TProtocolFactory and a TTransport and returns an FProtocol which wraps a
// TProtocol produced by the TProtocolFactory. The TProtocol itself wraps the
// provided TTransport. This makes it easy to produce an FProtocol which uses
// any existing Thrift transports and protocols in a composable manner.
type FProtocolFactory struct {
	protoFactory thrift.TProtocolFactory
}

func NewFProtocolFactory(protoFactory thrift.TProtocolFactory) *FProtocolFactory {
	return &FProtocolFactory{protoFactory}
}

func (f *FProtocolFactory) GetProtocol(tr thrift.TTransport) *FProtocol {
	return &FProtocol{f.protoFactory.GetProtocol(tr)}
}

// FProtocol is Frugal's equivalent of Thrift's TProtocol. It defines the
// serialization protocol used for messages, such as JSON, binary, etc.
// FProtocol actually extends TProtocol and adds support for serializing
// FContext. In practice, FProtocol simply wraps a TProtocol and uses Thrift's
// built-in serialization. FContext is encoded before the TProtocol
// serialization of the message using a simple binary protocol. See the
// protocol documentation for more details.
type FProtocol struct {
	thrift.TProtocol
}

// WriteRequestHeader writes the request headers set on the given Context
// into the protocol
func (f *FProtocol) WriteRequestHeader(ctx *FContext) error {
	return f.writeHeader(ctx.RequestHeaders())
}

// ReadRequestHeader reads the request headers on the protocol into a
// returned Context
func (f *FProtocol) ReadRequestHeader() (*FContext, error) {
	headers, err := readHeader(f.Transport())
	if err != nil {
		return nil, err
	}

	ctx := &FContext{
		requestHeaders:  make(map[string]string),
		responseHeaders: make(map[string]string),
	}

	for name, value := range headers {
		ctx.addRequestHeader(name, value)
	}

	// Put op id in response headers
	opid, ok := headers[opID]
	if !ok {
		return nil, NewFProtocolExceptionWithType(thrift.INVALID_DATA, "frugal: request missing op id")
	}
	ctx.setResponseOpID(opid)

	return ctx, nil
}

// WriteResponseHeader writes the response headers set on the given Context
// into the protocol
func (f *FProtocol) WriteResponseHeader(ctx *FContext) error {
	return f.writeHeader(ctx.ResponseHeaders())
}

// ReadResponseHeader reads the response headers on the protocol into a
// provided Context
func (f *FProtocol) ReadResponseHeader(ctx *FContext) error {
	headers, err := readHeader(f.Transport())
	if err != nil {
		return err
	}

	for name, value := range headers {
		ctx.addResponseHeader(name, value)
	}

	return nil
}

// writeHeader serializes the headers and writes them to the underlying
// transport.
func (f *FProtocol) writeHeader(headers map[string]string) error {
	buff := writeMarshaler.marshalHeaders(headers)
	if n, err := f.Transport().Write(buff); err != nil {
		return thrift.NewTTransportException(thrift.UNKNOWN_TRANSPORT_EXCEPTION, fmt.Sprintf("frugal: error writing protocol headers: %s", err))
	} else if n != len(buff) {
		return thrift.NewTTransportException(thrift.UNKNOWN_PROTOCOL_EXCEPTION, "frugal: failed to write complete protocol headers")
<<<<<<< HEAD
	}

	return nil
}

// readHeader deserializes headers from the given Reader.
func readHeader(reader io.Reader) (map[string]string, error) {
	buff := make([]byte, 1)
	if _, err := io.ReadFull(reader, buff); err != nil {
		if e, ok := err.(thrift.TTransportException); ok && e.TypeId() == thrift.END_OF_FILE {
			return nil, err
		}
		return nil, thrift.NewTTransportException(thrift.UNKNOWN_TRANSPORT_EXCEPTION, fmt.Sprintf("frugal: error reading protocol headers: %s"))
	}

	marshaler, err := getMarshaler(buff[0])
	if err != nil {
		return nil, err
	}

	return marshaler.unmarshalHeaders(reader)
}

// getHeadersFromFrame deserializes headers from the frame into a map.
func getHeadersFromFrame(frame []byte) (map[string]string, error) {
	// Need at least 1 byte for the version.
	if len(frame) == 0 {
		return nil, NewFProtocolExceptionWithType(thrift.INVALID_DATA, "frugal: invalid frame size 0")
	}

	marshaler, err := getMarshaler(frame[0])
	if err != nil {
		return nil, err
	}

	return marshaler.unmarshalHeadersFromFrame(frame[1:])
}

// addHeadersToFrame returns a new frame containing the given headers. This
// assumes the frame still has the frame size header at the beginning.
func addHeadersToFrame(frame []byte, headers map[string]string) ([]byte, error) {
	// Need at least 5 bytes (4 for size and 1 for version).
	if len(frame) < 5 {
		return nil, NewFProtocolExceptionWithType(thrift.INVALID_DATA, fmt.Sprintf("frugal: invalid frame size %d", len(frame)))
	}

=======
	}

	return nil
}

// readHeader deserializes headers from the given Reader.
func readHeader(reader io.Reader) (map[string]string, error) {
	buff := make([]byte, 1)
	if _, err := io.ReadFull(reader, buff); err != nil {
		if e, ok := err.(thrift.TTransportException); ok && e.TypeId() == thrift.END_OF_FILE {
			return nil, err
		}
		return nil, thrift.NewTTransportException(thrift.UNKNOWN_TRANSPORT_EXCEPTION, fmt.Sprintf("frugal: error reading protocol headers: %s"))
	}

	marshaler, err := getMarshaler(buff[0])
	if err != nil {
		return nil, err
	}

	return marshaler.unmarshalHeaders(reader)
}

// getHeadersFromFrame deserializes headers from the frame into a map.
func getHeadersFromFrame(frame []byte) (map[string]string, error) {
	// Need at least 1 byte for the version.
	if len(frame) == 0 {
		return nil, NewFProtocolExceptionWithType(thrift.INVALID_DATA, "frugal: invalid frame size 0")
	}

	marshaler, err := getMarshaler(frame[0])
	if err != nil {
		return nil, err
	}

	return marshaler.unmarshalHeadersFromFrame(frame[1:])
}

// addHeadersToFrame returns a new frame containing the given headers. This
// assumes the frame still has the frame size header at the beginning.
func addHeadersToFrame(frame []byte, headers map[string]string) ([]byte, error) {
	// Need at least 5 bytes (4 for size and 1 for version).
	if len(frame) < 5 {
		return nil, NewFProtocolExceptionWithType(thrift.INVALID_DATA, fmt.Sprintf("frugal: invalid frame size %d", len(frame)))
	}

>>>>>>> 870c508d
	marshaler, err := getMarshaler(frame[4])
	if err != nil {
		return nil, err
	}

	return marshaler.addHeadersToFrame(frame, headers)
}

// unmarshalFrame deserializes the byte slice into frame components. This
// assumes the frame still has the frame size header at the beginning.
func unmarshalFrame(frame []byte) (*frameComponents, error) {
	// Need at least 5 bytes (4 for size and 1 for version).
	if len(frame) < 5 {
		return nil, NewFProtocolExceptionWithType(thrift.INVALID_DATA, fmt.Sprintf("frugal: invalid frame size %d", len(frame)))
	}

	// Read frame size.
	frameSize := binary.BigEndian.Uint32(frame)

	if uint32(len(frame[4:])) != frameSize {
		return nil, NewFProtocolExceptionWithType(thrift.INVALID_DATA,
			fmt.Sprintf("frugal: frame size %d does not match actual size %d", frameSize, len(frame[4:])))
	}

	marshaler, err := getMarshaler(frame[4])
	if err != nil {
		return nil, err
	}

	components := &frameComponents{
		frameSize:       frameSize,
		protocolVersion: frame[4],
	}
	return components, marshaler.unmarshalFrame(frame[5:], components)
}

// v0ProtocolMarshaler implements the protocolMarshaler interface for v0 of the
// Frugal protocol.
type v0ProtocolMarshaler struct{}

// marshalHeaders serializes the given headers map to a byte slice.
func (v *v0ProtocolMarshaler) marshalHeaders(headers map[string]string) []byte {
	size := v.calculateHeaderSize(headers)

	// Header buff = [version (1 byte), size (4 bytes), headers (size bytes)]
	// Headers = [size (4 bytes) name (size bytes) size (4 bytes) value (size bytes)*]
	buff := make([]byte, size+5)

	// Write version
	buff[0] = protocolV0

	// Write size
	binary.BigEndian.PutUint32(buff[1:5], uint32(size))

	// Write headers
	i := 5
	for name, value := range headers {
		binary.BigEndian.PutUint32(buff[i:i+4], uint32(len(name)))
		i += 4
		i += copy(buff[i:], name)
		binary.BigEndian.PutUint32(buff[i:i+4], uint32(len(value)))
		i += 4
<<<<<<< HEAD
		for k := 0; k < len(value); k++ {
			buff[i] = value[k]
			i++
		}
=======
		i += copy(buff[i:], value)
>>>>>>> 870c508d
	}

	return buff
}

// unmarshalHeaders reads headers from the reader into a map.
func (v *v0ProtocolMarshaler) unmarshalHeaders(reader io.Reader) (map[string]string, error) {
	buff := make([]byte, 4)
	if _, err := io.ReadFull(reader, buff); err != nil {
		if e, ok := err.(thrift.TTransportException); ok && e.TypeId() == thrift.END_OF_FILE {
			return nil, err
		}
		return nil, thrift.NewTTransportException(thrift.UNKNOWN_TRANSPORT_EXCEPTION, fmt.Sprintf("frugal: error reading protocol headers: %s"))
	}
	size := int32(binary.BigEndian.Uint32(buff))
	buff = make([]byte, size)
	if _, err := io.ReadFull(reader, buff); err != nil {
		if e, ok := err.(thrift.TTransportException); ok && e.TypeId() == thrift.END_OF_FILE {
			return nil, err
		}
		return nil, thrift.NewTTransportException(thrift.UNKNOWN_TRANSPORT_EXCEPTION, fmt.Sprintf("frugal: error reading protocol headers: %s", err))
	}

	return v.readPairs(buff, 0, size)
}

// unmarshalHeadersFromFrame reads serialized headers from the byte slice into
// a map.
func (v *v0ProtocolMarshaler) unmarshalHeadersFromFrame(frame []byte) (map[string]string, error) {
	// Need at least 4 bytes for headers size.
	if len(frame) < 4 {
		return nil, NewFProtocolExceptionWithType(thrift.INVALID_DATA, fmt.Sprintf("frugal: invalid v0 frame size %d", len(frame)))
	}
	size := int32(binary.BigEndian.Uint32(frame))
	if size > int32(len(frame[4:])) {
		return nil, NewFProtocolExceptionWithType(thrift.INVALID_DATA,
			fmt.Sprintf("frugal: v0 frame size %d does not match actual size %d", size, len(frame[4:])))
	}
	return v.readPairs(frame, 4, size+4)
}

// addHeadersToFrame returns a new frame containing the given headers. This
// assumes the frame still has the frame size header at the beginning.
func (v *v0ProtocolMarshaler) addHeadersToFrame(frame []byte, headers map[string]string) ([]byte, error) {
	existing, err := v.unmarshalHeadersFromFrame(frame[5:])
	if err != nil {
		return nil, err
	}
	// QUESTION: If a header already exists, should we overwrite it or return
	// an error?
	for name, value := range headers {
		existing[name] = value
	}
	serializedHeaders := v.marshalHeaders(existing)
	oldHeadersSize := int32(binary.BigEndian.Uint32(frame[5:]))
	frameSize := v.calculateHeaderSize(existing) + int32(len(frame)) - oldHeadersSize
	buff := make([]byte, frameSize)

	// Add frame size.
	binary.BigEndian.PutUint32(buff, uint32(frameSize-4))

	// Add headers (version is included).
	offset := copy(buff[4:], serializedHeaders)

	// Add payload.
	copy(buff[4+offset:], frame[9+oldHeadersSize:])

	return buff, nil
}

// unmarshalFrame deserializes the byte slice into frame components.
func (v *v0ProtocolMarshaler) unmarshalFrame(frame []byte, components *frameComponents) error {
	headers, err := v.unmarshalHeadersFromFrame(frame)
	if err != nil {
		return err
	}

	components.headers = headers
	components.payload = frame[v.calculateHeaderSize(headers)+8:]

	return nil
}

func (v *v0ProtocolMarshaler) readPairs(buff []byte, start, end int32) (map[string]string, error) {
	headers := make(map[string]string)
	i := start
	for i < end {
		// Read header name.
		nameSize := int32(binary.BigEndian.Uint32(buff[i : i+4]))
		i += 4
		if i > end || i+nameSize > end {
			return nil, NewFProtocolExceptionWithType(thrift.INVALID_DATA, "frugal: invalid v0 protocol header name")
		}
		name := string(buff[i : i+nameSize])
		i += nameSize

		// Read header value.
		valueSize := int32(binary.BigEndian.Uint32(buff[i : i+4]))
		i += 4
		if i > end || i+valueSize > end {
			return nil, NewFProtocolExceptionWithType(thrift.INVALID_DATA, "frugal: invalid v0 protocol header value")
		}
		value := string(buff[i : i+valueSize])
		i += valueSize

		headers[name] = value
	}

	return headers, nil
}

func (v *v0ProtocolMarshaler) calculateHeaderSize(headers map[string]string) int32 {
	size := int32(0)
	for name, value := range headers {
		size += int32(8 + len(name) + len(value))
	}
	return size
}<|MERGE_RESOLUTION|>--- conflicted
+++ resolved
@@ -144,7 +144,6 @@
 		return thrift.NewTTransportException(thrift.UNKNOWN_TRANSPORT_EXCEPTION, fmt.Sprintf("frugal: error writing protocol headers: %s", err))
 	} else if n != len(buff) {
 		return thrift.NewTTransportException(thrift.UNKNOWN_PROTOCOL_EXCEPTION, "frugal: failed to write complete protocol headers")
-<<<<<<< HEAD
 	}
 
 	return nil
@@ -191,54 +190,6 @@
 		return nil, NewFProtocolExceptionWithType(thrift.INVALID_DATA, fmt.Sprintf("frugal: invalid frame size %d", len(frame)))
 	}
 
-=======
-	}
-
-	return nil
-}
-
-// readHeader deserializes headers from the given Reader.
-func readHeader(reader io.Reader) (map[string]string, error) {
-	buff := make([]byte, 1)
-	if _, err := io.ReadFull(reader, buff); err != nil {
-		if e, ok := err.(thrift.TTransportException); ok && e.TypeId() == thrift.END_OF_FILE {
-			return nil, err
-		}
-		return nil, thrift.NewTTransportException(thrift.UNKNOWN_TRANSPORT_EXCEPTION, fmt.Sprintf("frugal: error reading protocol headers: %s"))
-	}
-
-	marshaler, err := getMarshaler(buff[0])
-	if err != nil {
-		return nil, err
-	}
-
-	return marshaler.unmarshalHeaders(reader)
-}
-
-// getHeadersFromFrame deserializes headers from the frame into a map.
-func getHeadersFromFrame(frame []byte) (map[string]string, error) {
-	// Need at least 1 byte for the version.
-	if len(frame) == 0 {
-		return nil, NewFProtocolExceptionWithType(thrift.INVALID_DATA, "frugal: invalid frame size 0")
-	}
-
-	marshaler, err := getMarshaler(frame[0])
-	if err != nil {
-		return nil, err
-	}
-
-	return marshaler.unmarshalHeadersFromFrame(frame[1:])
-}
-
-// addHeadersToFrame returns a new frame containing the given headers. This
-// assumes the frame still has the frame size header at the beginning.
-func addHeadersToFrame(frame []byte, headers map[string]string) ([]byte, error) {
-	// Need at least 5 bytes (4 for size and 1 for version).
-	if len(frame) < 5 {
-		return nil, NewFProtocolExceptionWithType(thrift.INVALID_DATA, fmt.Sprintf("frugal: invalid frame size %d", len(frame)))
-	}
-
->>>>>>> 870c508d
 	marshaler, err := getMarshaler(frame[4])
 	if err != nil {
 		return nil, err
@@ -301,14 +252,7 @@
 		i += copy(buff[i:], name)
 		binary.BigEndian.PutUint32(buff[i:i+4], uint32(len(value)))
 		i += 4
-<<<<<<< HEAD
-		for k := 0; k < len(value); k++ {
-			buff[i] = value[k]
-			i++
-		}
-=======
 		i += copy(buff[i:], value)
->>>>>>> 870c508d
 	}
 
 	return buff
